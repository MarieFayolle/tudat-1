--- conflicted
+++ resolved
@@ -1,183 +1,180 @@
-/*    Copyright (c) 2010-2015, Delft University of Technology
- *    All rights reserved.
- *
- *    Redistribution and use in source and binary forms, with or without modification, are
- *    permitted provided that the following conditions are met:
- *      - Redistributions of source code must retain the above copyright notice, this list of
- *        conditions and the following disclaimer.
- *      - Redistributions in binary form must reproduce the above copyright notice, this list of
- *        conditions and the following disclaimer in the documentation and/or other materials
- *        provided with the distribution.
- *      - Neither the name of the Delft University of Technology nor the names of its contributors
- *        may be used to endorse or promote products derived from this software without specific
- *        prior written permission.
- *
- *    THIS SOFTWARE IS PROVIDED BY THE COPYRIGHT HOLDERS AND CONTRIBUTORS "AS IS" AND ANY EXPRESS
- *    OR IMPLIED WARRANTIES, INCLUDING, BUT NOT LIMITED TO, THE IMPLIED WARRANTIES OF
- *    MERCHANTABILITY AND FITNESS FOR A PARTICULAR PURPOSE ARE DISCLAIMED. IN NO EVENT SHALL THE
- *    COPYRIGHT HOLDER OR CONTRIBUTORS BE LIABLE FOR ANY DIRECT, INDIRECT, INCIDENTAL, SPECIAL,
- *    EXEMPLARY, OR CONSEQUENTIAL DAMAGES (INCLUDING, BUT NOT LIMITED TO, PROCUREMENT OF SUBSTITUTE
- *    GOODS OR SERVICES; LOSS OF USE, DATA, OR PROFITS; OR BUSINESS INTERRUPTION) HOWEVER CAUSED
- *    AND ON ANY THEORY OF LIABILITY, WHETHER IN CONTRACT, STRICT LIABILITY, OR TORT (INCLUDING
- *    NEGLIGENCE OR OTHERWISE) ARISING IN ANY WAY OUT OF THE USE OF THIS SOFTWARE, EVEN IF ADVISED
- *    OF THE POSSIBILITY OF SUCH DAMAGE.
- *
- *    Changelog
- *      YYMMDD    Author            Comment
- *      120710    D. Dirkx          File created.
- *      120716    A. Ronse          Corrected spelling errors. Addition of file header,
- *                                  renamed virtual function. Added template functionality.
- *      120723    K. Kumar          Added template specialization for 1D cases.
- *      120818    A. Ronse          Made template specializations of updateAndGetAcceleration
- *                                  inline.
- *      120821    K. Kumar          Changed template parameters for AccelerationModel class to
- *                                  DataType only; removed obsolete template specializations of
- *                                  class and updateAndGetAcceleration() function.
- *      130225    K. Kumar          Modified updateMembers() function to pure virtual with void
- *                                  return-type.
- *
- *    References
- *
- *    Notes
- *
- */
-
-#ifndef TUDAT_ACCELERATION_MODEL_H
-#define TUDAT_ACCELERATION_MODEL_H
-
-#include <map>
-#include <unordered_map>
-
-#include <boost/shared_ptr.hpp>
-
-#include <Eigen/Core>
-
-#include "Tudat/Mathematics/BasicMathematics/mathematicalConstants.h"
-
-namespace tudat
-{  
-namespace basic_astrodynamics
-{
-
-//! Base class for (translational) acceleration models.
-/*!
- * Base class for (translational) acceleration models. Derived classes should contain
- * implementations to perform calculations of accelerations. Therefore, the getAcceleration()
- * function has no arguments.
- * \tparam AccelerationDataType Data type used to represent accelerations
- *          (default=Eigen::Vector3d).
- */
-template < typename AccelerationDataType = Eigen::Vector3d >
-class AccelerationModel
-{
-public:
-
-<<<<<<< HEAD
-    //! Constructor
-=======
-    //! Constructor.
->>>>>>> 3e0a8ca2
-    AccelerationModel( ):
-        currentTime_( TUDAT_NAN ){ }
-
-    //! Virtual destructor.
-    /*!
-     * Virtual destructor, necessary to ensure that derived class destructors get called correctly.
-     */
-    virtual ~AccelerationModel( ) { }
-
-    //! Get acceleration.
-    /*!
-     * Returns the acceleration. No arguments are passed to this function for generality.
-     * Instead, all data required for computation is to be obtained from pointers to functions/
-     * classes/structs, etc which are to be set in a derived class and evaluated by the
-     * updateMembers() function below.
-     * \return Acceleration.
-     * \sa updateMembers().
-     */
-    virtual AccelerationDataType getAcceleration( ) = 0;
-
-    //! Update member variables used by the acceleration model.
-    /*!
-     * Updates member variables used by the acceleration model. In the case of acceleration models
-     * containing varying parameters, function-pointers returning such a parameter (for instance
-     * the Cartesian state of a body) will be set as a member variable.
-     * This function evaluates such function-pointers and updates member variables to the 'current'
-     * values of these parameters. Only these current values, not the function-pointers are then
-     * used by the getAcceleration() function.
-     *
-     * N.B.: This pure virtual function must be overridden by derived classes!
-     * \param currentTime Time at which acceleration model is to be updated.
-     */
-    virtual void updateMembers( const double currentTime = TUDAT_NAN ) = 0;
-
-    //! Function to reset the current time
-    /*!
-     * Function to reset the current time of the acceleration model.
-     * \param currentTime Current time (default NaN).
-     */
-    virtual void resetTime( const double currentTime = TUDAT_NAN )
-    {
-        currentTime_ = currentTime;
-    }
-
-protected:
-
-    //! Previous time to which acceleration model was updated.
-    double currentTime_;
-
-protected:
-
-private:
-};
-
-//! Typedef to a 3D acceleration model.
-typedef AccelerationModel< > AccelerationModel3d;
-
-//! Typedef for shared-pointer to a 3D acceleration model.
-typedef boost::shared_ptr< AccelerationModel3d > AccelerationModel3dPointer;
-
-//! Typedef to a 2D acceleration model.
-typedef AccelerationModel< Eigen::Vector2d > AccelerationModel2d;
-
-//! Typedef for shared-pointer to a 2D acceleration model.
-typedef boost::shared_ptr< AccelerationModel2d > AccelerationModel2dPointer;
-
-//! Update the members of an acceleration model and evaluate the acceleration.
-/*!
- * Updates the member variables of an acceleration model and subsequently evaluates the
- * acceleration. This allows the user to suffice with a single function call to both update the
- * members and evaluate the acceleration.
- * \tparam AccelerationDataType Data type used to represent accelerations
- *          (default=Eigen::Vector3d).
- * \param accelerationModel Acceleration model that is to be evaluated.
- * \param currentTime Time at which acceleration model is to be updated.
- * \return Acceleration that is obtained following the member update.
- */
-template < typename AccelerationDataType >
-AccelerationDataType updateAndGetAcceleration(
-        const boost::shared_ptr< AccelerationModel< AccelerationDataType > > accelerationModel,
-        const double currentTime = TUDAT_NAN )
-{
-    // Update members.
-    accelerationModel->updateMembers( currentTime );
-
-    // Evaluate and return acceleration.
-    return accelerationModel->getAcceleration( );
-}
-
-//! Typedef defining a list of accelerations acting on a single body, key is the name of each
-//! body exerting a acceletation, value is a list of accelerations exerted by that body.
-typedef std::unordered_map< std::string, std::vector<
-boost::shared_ptr< basic_astrodynamics::AccelerationModel< Eigen::Vector3d > > > >
-SingleBodyAccelerationMap;
-
-//! Typedef defining a list of accelerations acting on a set of bodies, key is the name of each
-//! body undergoing a acceletation, value is SingleBodyAccelerationMap, defining all accelerations
-//! acting on it.
-typedef std::unordered_map< std::string, SingleBodyAccelerationMap > AccelerationMap;
-
-} // namespace basic_astrodynamics
-} // namespace tudat
-
-#endif // TUDAT_ACCELERATION_MODEL_H
+/*    Copyright (c) 2010-2015, Delft University of Technology
+ *    All rights reserved.
+ *
+ *    Redistribution and use in source and binary forms, with or without modification, are
+ *    permitted provided that the following conditions are met:
+ *      - Redistributions of source code must retain the above copyright notice, this list of
+ *        conditions and the following disclaimer.
+ *      - Redistributions in binary form must reproduce the above copyright notice, this list of
+ *        conditions and the following disclaimer in the documentation and/or other materials
+ *        provided with the distribution.
+ *      - Neither the name of the Delft University of Technology nor the names of its contributors
+ *        may be used to endorse or promote products derived from this software without specific
+ *        prior written permission.
+ *
+ *    THIS SOFTWARE IS PROVIDED BY THE COPYRIGHT HOLDERS AND CONTRIBUTORS "AS IS" AND ANY EXPRESS
+ *    OR IMPLIED WARRANTIES, INCLUDING, BUT NOT LIMITED TO, THE IMPLIED WARRANTIES OF
+ *    MERCHANTABILITY AND FITNESS FOR A PARTICULAR PURPOSE ARE DISCLAIMED. IN NO EVENT SHALL THE
+ *    COPYRIGHT HOLDER OR CONTRIBUTORS BE LIABLE FOR ANY DIRECT, INDIRECT, INCIDENTAL, SPECIAL,
+ *    EXEMPLARY, OR CONSEQUENTIAL DAMAGES (INCLUDING, BUT NOT LIMITED TO, PROCUREMENT OF SUBSTITUTE
+ *    GOODS OR SERVICES; LOSS OF USE, DATA, OR PROFITS; OR BUSINESS INTERRUPTION) HOWEVER CAUSED
+ *    AND ON ANY THEORY OF LIABILITY, WHETHER IN CONTRACT, STRICT LIABILITY, OR TORT (INCLUDING
+ *    NEGLIGENCE OR OTHERWISE) ARISING IN ANY WAY OUT OF THE USE OF THIS SOFTWARE, EVEN IF ADVISED
+ *    OF THE POSSIBILITY OF SUCH DAMAGE.
+ *
+ *    Changelog
+ *      YYMMDD    Author            Comment
+ *      120710    D. Dirkx          File created.
+ *      120716    A. Ronse          Corrected spelling errors. Addition of file header,
+ *                                  renamed virtual function. Added template functionality.
+ *      120723    K. Kumar          Added template specialization for 1D cases.
+ *      120818    A. Ronse          Made template specializations of updateAndGetAcceleration
+ *                                  inline.
+ *      120821    K. Kumar          Changed template parameters for AccelerationModel class to
+ *                                  DataType only; removed obsolete template specializations of
+ *                                  class and updateAndGetAcceleration() function.
+ *      130225    K. Kumar          Modified updateMembers() function to pure virtual with void
+ *                                  return-type.
+ *
+ *    References
+ *
+ *    Notes
+ *
+ */
+
+#ifndef TUDAT_ACCELERATION_MODEL_H
+#define TUDAT_ACCELERATION_MODEL_H
+
+#include <map>
+#include <unordered_map>
+
+#include <boost/shared_ptr.hpp>
+
+#include <Eigen/Core>
+
+#include "Tudat/Mathematics/BasicMathematics/mathematicalConstants.h"
+
+namespace tudat
+{  
+namespace basic_astrodynamics
+{
+
+//! Base class for (translational) acceleration models.
+/*!
+ * Base class for (translational) acceleration models. Derived classes should contain
+ * implementations to perform calculations of accelerations. Therefore, the getAcceleration()
+ * function has no arguments.
+ * \tparam AccelerationDataType Data type used to represent accelerations
+ *          (default=Eigen::Vector3d).
+ */
+template < typename AccelerationDataType = Eigen::Vector3d >
+class AccelerationModel
+{
+public:
+
+
+    //! Constructor.
+    AccelerationModel( ):
+        currentTime_( TUDAT_NAN ){ }
+
+    //! Virtual destructor.
+    /*!
+     * Virtual destructor, necessary to ensure that derived class destructors get called correctly.
+     */
+    virtual ~AccelerationModel( ) { }
+
+    //! Get acceleration.
+    /*!
+     * Returns the acceleration. No arguments are passed to this function for generality.
+     * Instead, all data required for computation is to be obtained from pointers to functions/
+     * classes/structs, etc which are to be set in a derived class and evaluated by the
+     * updateMembers() function below.
+     * \return Acceleration.
+     * \sa updateMembers().
+     */
+    virtual AccelerationDataType getAcceleration( ) = 0;
+
+    //! Update member variables used by the acceleration model.
+    /*!
+     * Updates member variables used by the acceleration model. In the case of acceleration models
+     * containing varying parameters, function-pointers returning such a parameter (for instance
+     * the Cartesian state of a body) will be set as a member variable.
+     * This function evaluates such function-pointers and updates member variables to the 'current'
+     * values of these parameters. Only these current values, not the function-pointers are then
+     * used by the getAcceleration() function.
+     *
+     * N.B.: This pure virtual function must be overridden by derived classes!
+     * \param currentTime Time at which acceleration model is to be updated.
+     */
+    virtual void updateMembers( const double currentTime = TUDAT_NAN ) = 0;
+
+    //! Function to reset the current time
+    /*!
+     * Function to reset the current time of the acceleration model.
+     * \param currentTime Current time (default NaN).
+     */
+    virtual void resetTime( const double currentTime = TUDAT_NAN )
+    {
+        currentTime_ = currentTime;
+    }
+
+protected:
+
+    //! Previous time to which acceleration model was updated.
+    double currentTime_;
+
+protected:
+
+private:
+};
+
+//! Typedef to a 3D acceleration model.
+typedef AccelerationModel< > AccelerationModel3d;
+
+//! Typedef for shared-pointer to a 3D acceleration model.
+typedef boost::shared_ptr< AccelerationModel3d > AccelerationModel3dPointer;
+
+//! Typedef to a 2D acceleration model.
+typedef AccelerationModel< Eigen::Vector2d > AccelerationModel2d;
+
+//! Typedef for shared-pointer to a 2D acceleration model.
+typedef boost::shared_ptr< AccelerationModel2d > AccelerationModel2dPointer;
+
+//! Update the members of an acceleration model and evaluate the acceleration.
+/*!
+ * Updates the member variables of an acceleration model and subsequently evaluates the
+ * acceleration. This allows the user to suffice with a single function call to both update the
+ * members and evaluate the acceleration.
+ * \tparam AccelerationDataType Data type used to represent accelerations
+ *          (default=Eigen::Vector3d).
+ * \param accelerationModel Acceleration model that is to be evaluated.
+ * \param currentTime Time at which acceleration model is to be updated.
+ * \return Acceleration that is obtained following the member update.
+ */
+template < typename AccelerationDataType >
+AccelerationDataType updateAndGetAcceleration(
+        const boost::shared_ptr< AccelerationModel< AccelerationDataType > > accelerationModel,
+        const double currentTime = TUDAT_NAN )
+{
+    // Update members.
+    accelerationModel->updateMembers( currentTime );
+
+    // Evaluate and return acceleration.
+    return accelerationModel->getAcceleration( );
+}
+
+//! Typedef defining a list of accelerations acting on a single body, key is the name of each
+//! body exerting a acceletation, value is a list of accelerations exerted by that body.
+typedef std::unordered_map< std::string, std::vector<
+boost::shared_ptr< basic_astrodynamics::AccelerationModel< Eigen::Vector3d > > > >
+SingleBodyAccelerationMap;
+
+//! Typedef defining a list of accelerations acting on a set of bodies, key is the name of each
+//! body undergoing a acceletation, value is SingleBodyAccelerationMap, defining all accelerations
+//! acting on it.
+typedef std::unordered_map< std::string, SingleBodyAccelerationMap > AccelerationMap;
+
+} // namespace basic_astrodynamics
+} // namespace tudat
+
+#endif // TUDAT_ACCELERATION_MODEL_H