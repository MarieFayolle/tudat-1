/*    Copyright (c) 2010-2018, Delft University of Technology
 *    All rigths reserved
 *
 *    This file is part of the Tudat. Redistribution and use in source and
 *    binary forms, with or without modification, are permitted exclusively
 *    under the terms of the Modified BSD license. You should have received
 *    a copy of the license with this file. If not, please or visit:
 *    http://tudat.tudelft.nl/LICENSE.
 */

#define BOOST_TEST_MAIN

#include <string>
#include <thread>
#include <limits>

#include <boost/test/unit_test.hpp>
#include <boost/make_shared.hpp>

#include "Tudat/Basics/testMacros.h"
#include "Tudat/Mathematics/BasicMathematics/linearAlgebra.h"
#include "Tudat/Astrodynamics/BasicAstrodynamics/physicalConstants.h"
#include "Tudat/Astrodynamics/BasicAstrodynamics/orbitalElementConversions.h"
#include "Tudat/Astrodynamics/Ephemerides/tabulatedEphemeris.h"

#include "Tudat/InputOutput/basicInputOutput.h"
#include "Tudat/External/SpiceInterface/spiceInterface.h"
#include "Tudat/Astrodynamics/BasicAstrodynamics/accelerationModel.h"

#include "Tudat/SimulationSetup/EnvironmentSetup/defaultBodies.h"
#include "Tudat/SimulationSetup/EnvironmentSetup/createBodies.h"
#include "Tudat/SimulationSetup/PropagationSetup/createNumericalSimulator.h"
#include "Tudat/SimulationSetup/EstimationSetup/createEstimatableParameters.h"
#include "Tudat/SimulationSetup/EstimationSetup/variationalEquationsSolver.h"

namespace tudat
{

namespace unit_tests
{

//Using declarations.
using namespace tudat::interpolators;
using namespace tudat::numerical_integrators;
using namespace tudat::spice_interface;
using namespace tudat::simulation_setup;
using namespace tudat::basic_astrodynamics;
using namespace tudat::estimatable_parameters;
using namespace tudat::orbital_element_conversions;
using namespace tudat::ephemerides;
using namespace tudat::propagators;


BOOST_AUTO_TEST_SUITE( test_sequential_variational_equation_integration )


std::pair< std::shared_ptr< CombinedStateTransitionAndSensitivityMatrixInterface >, std::shared_ptr< Ephemeris > >
integrateEquations( const bool performIntegrationsSequentially )
{
    //Load spice kernels.
    spice_interface::loadStandardSpiceKernels( );

    std::vector< std::string > bodyNames;
    bodyNames.push_back( "Earth" );
    bodyNames.push_back( "Sun" );
    bodyNames.push_back( "Moon" );

    // Specify initial time
    double initialEphemerisTime = 1.0E7;
    double finalEphemerisTime = initialEphemerisTime + 14.0 * 86400.0;
    double maximumTimeStep = 600.0;

    double numberOfTimeStepBuffer = 6.0;
    double buffer = numberOfTimeStepBuffer * maximumTimeStep;

    // Create bodies needed in simulation
    std::map< std::string, std::shared_ptr< BodySettings > > bodySettings =
            getDefaultBodySettings( bodyNames, initialEphemerisTime - buffer, finalEphemerisTime + buffer );
    NamedBodyMap bodyMap =
            createBodies( bodySettings );
    std::shared_ptr< Body > lageos = std::make_shared< Body >( );
    bodyMap[ "LAGEOS" ] = lageos;

    // Create  body initial state
    Eigen::Vector6d lageosKeplerianElements;
    lageosKeplerianElements[ semiMajorAxisIndex ] = 8000.0E3;
    lageosKeplerianElements[ eccentricityIndex ] = 0.0044;
    lageosKeplerianElements[ inclinationIndex ] = 109.89 * mathematical_constants::PI / 180.0;
    lageosKeplerianElements[ argumentOfPeriapsisIndex ] = 259.35 * mathematical_constants::PI / 180.0;
    lageosKeplerianElements[ longitudeOfAscendingNodeIndex ] = 31.56 * mathematical_constants::PI / 180.0;
    lageosKeplerianElements[ trueAnomalyIndex ] = 1.0;
    Eigen::Vector6d lageosState = convertKeplerianToCartesianElements(
                lageosKeplerianElements, getBodyGravitationalParameter("Earth" ) );

    lageos->setEphemeris( std::make_shared< TabulatedCartesianEphemeris< double, double > >(
                              std::shared_ptr< interpolators::OneDimensionalInterpolator<
                              double, Eigen::Vector6d > >( ), "Earth" ) );
    setGlobalFrameBodyEphemerides( bodyMap, "SSB", "ECLIPJ2000" );

    // Set accelerations between bodies that are to be taken into account.
    SelectedAccelerationMap accelerationMap;

    std::map< std::string, std::vector< std::shared_ptr< AccelerationSettings > > > accelerationsOfLageos;
    //accelerationsOfLageos[ "Sun" ].push_back( std::make_shared< AccelerationSettings >( central_gravity ) );
    //accelerationsOfLageos[ "Earth" ].push_back( std::make_shared< RelativisticCorrectionSettings >( ) );
    //accelerationsOfLageos[ "Earth" ].push_back( std::make_shared< SphericalHarmonicAccelerationSettings >( 8, 8 ) );
    accelerationsOfLageos[ "Earth" ].push_back( std::make_shared< AccelerationSettings >( central_gravity ) );
    accelerationMap[ "LAGEOS" ] = accelerationsOfLageos;

    // Set bodies for which initial state is to be estimated and integrated.
    std::vector< std::string > bodiesToIntegrate;
    bodiesToIntegrate.push_back( "LAGEOS" );
    unsigned int numberOfNumericalBodies = bodiesToIntegrate.size( );

    std::vector< std::string > centralBodies;
    std::map< std::string, std::string > centralBodyMap;

    centralBodies.resize( numberOfNumericalBodies );
    for( unsigned int i = 0; i < numberOfNumericalBodies; i++ )
    {
        centralBodies[ i ] = "Earth";
        centralBodyMap[ bodiesToIntegrate[ i ] ] = centralBodies[ i ];
    }
    AccelerationMap accelerationModelMap = createAccelerationModelsMap(
                bodyMap, accelerationMap, centralBodyMap );

    // Set parameters that are to be included.
    std::vector< std::shared_ptr< EstimatableParameterSettings > > parameterNames;
    parameterNames.push_back( std::make_shared< InitialTranslationalStateEstimatableParameterSettings< double > >(
                                  "LAGEOS", lageosState, "Earth" ) );
    parameterNames.push_back( std::make_shared< EstimatableParameterSettings >
                              ( "Earth", gravitational_parameter ) );
    parameterNames.push_back( std::make_shared< EstimatableParameterSettings >
                              ( "Moon", gravitational_parameter ) );
    std::shared_ptr< estimatable_parameters::EstimatableParameterSet< double > > parametersToEstimate =
            createParametersToEstimate( parameterNames, bodyMap, accelerationModelMap );

    // Define integrator settings.
<<<<<<< HEAD
    std::shared_ptr< IntegratorSettings< > > integratorSettings =
            std::make_shared< RungeKuttaVariableStepSizeSettings< > >
            ( rungeKuttaVariableStepSize, initialEphemerisTime, 10.0,
              RungeKuttaCoefficients::rungeKuttaFehlberg45, 0.01, 10.0, 1.0E-6, 1.0E-6 );
=======
    boost::shared_ptr< IntegratorSettings< > > matrixTypeIntegratorSettings =
            boost::make_shared< RungeKuttaVariableStepSizeSettings< double > >
            ( initialEphemerisTime, 10.0, RungeKuttaCoefficients::rungeKuttaFehlberg45, 0.01, 10.0, 1.0E-6, 1.0E-6 );
>>>>>>> b36c4c7e

    // Define propagator settings.
    std::shared_ptr< TranslationalStatePropagatorSettings< double > > propagatorSettings =
            std::make_shared< TranslationalStatePropagatorSettings< double > >
            ( centralBodies, accelerationModelMap, bodiesToIntegrate, lageosState, finalEphemerisTime );

    // Perform requested propagation
<<<<<<< HEAD
    std::shared_ptr< SingleArcVariationalEquationsSolver< double, double> > variationalEquationSolver;
    if( !performIntegrationsSequentially )
    {
        variationalEquationSolver = std::make_shared< SingleArcVariationalEquationsSolver< double, double> >(
                    bodyMap, integratorSettings,
=======
    boost::shared_ptr< SingleArcVariationalEquationsSolver< double, double > > variationalEquationSolver;
    if( !performIntegrationsSequentially )
    {
        // Propagate
        variationalEquationSolver = boost::make_shared< SingleArcVariationalEquationsSolver< double, double > >(
                    bodyMap, matrixTypeIntegratorSettings,
>>>>>>> b36c4c7e
                    propagatorSettings, parametersToEstimate );
    }
    else
    {
<<<<<<< HEAD
        variationalEquationSolver = std::make_shared< SingleArcVariationalEquationsSolver< double, double> >(
                    bodyMap, integratorSettings,
=======
        // Define integrator settings for vector type.
        boost::shared_ptr< IntegratorSettings< > > vectorTypeIntegratorSettings =
                boost::make_shared< RungeKuttaVariableStepSizeSettings< > >
                ( initialEphemerisTime, 10.0, RungeKuttaCoefficients::rungeKuttaFehlberg45, 0.01, 10.0, 1.0E-6, 1.0E-6 );

        // Propagate
        variationalEquationSolver = boost::make_shared< SingleArcVariationalEquationsSolver< double, double > >(
                    bodyMap, vectorTypeIntegratorSettings,
>>>>>>> b36c4c7e
                    propagatorSettings, parametersToEstimate, 0,
                    matrixTypeIntegratorSettings );
    }

    return std::make_pair( variationalEquationSolver->getStateTransitionMatrixInterface( ),
                           bodyMap[ "LAGEOS" ]->getEphemeris( ) );
}

//! Test whether concurrent and sequential propagation of variational equations gives same results.
BOOST_AUTO_TEST_CASE( testSequentialVariationalEquationIntegration )
{
    // Propagate concurrently.
    std::pair< std::shared_ptr< CombinedStateTransitionAndSensitivityMatrixInterface >, std::shared_ptr< Ephemeris > >
            concurrentResult = integrateEquations( 0 );

    // Propagate sequentially.
    std::pair< std::shared_ptr< CombinedStateTransitionAndSensitivityMatrixInterface >, std::shared_ptr< Ephemeris > >
            sequentialResult = integrateEquations( 1 );

    // Test variational equations solution.
    TUDAT_CHECK_MATRIX_CLOSE_FRACTION(
                concurrentResult.first->getCombinedStateTransitionAndSensitivityMatrix( 1.0E7 + 14.0 * 80000.0 ),
                sequentialResult.first->getCombinedStateTransitionAndSensitivityMatrix( 1.0E7 + 14.0 * 80000.0 ), 2.0E-6 );

    // Test dynamics solution.
    TUDAT_CHECK_MATRIX_CLOSE_FRACTION(
                concurrentResult.second->getCartesianState( 1.0E7 + 14.0 * 80000.0 ),
                sequentialResult.second->getCartesianState( 1.0E7 + 14.0 * 80000.0 ),
                std::numeric_limits< double >::epsilon( ) );
}

BOOST_AUTO_TEST_SUITE_END( )

}

}<|MERGE_RESOLUTION|>--- conflicted
+++ resolved
@@ -136,16 +136,10 @@
             createParametersToEstimate( parameterNames, bodyMap, accelerationModelMap );
 
     // Define integrator settings.
-<<<<<<< HEAD
-    std::shared_ptr< IntegratorSettings< > > integratorSettings =
+    std::shared_ptr< IntegratorSettings< > > matrixTypeIntegratorSettings =
             std::make_shared< RungeKuttaVariableStepSizeSettings< > >
-            ( rungeKuttaVariableStepSize, initialEphemerisTime, 10.0,
+            ( initialEphemerisTime, 10.0,
               RungeKuttaCoefficients::rungeKuttaFehlberg45, 0.01, 10.0, 1.0E-6, 1.0E-6 );
-=======
-    boost::shared_ptr< IntegratorSettings< > > matrixTypeIntegratorSettings =
-            boost::make_shared< RungeKuttaVariableStepSizeSettings< double > >
-            ( initialEphemerisTime, 10.0, RungeKuttaCoefficients::rungeKuttaFehlberg45, 0.01, 10.0, 1.0E-6, 1.0E-6 );
->>>>>>> b36c4c7e
 
     // Define propagator settings.
     std::shared_ptr< TranslationalStatePropagatorSettings< double > > propagatorSettings =
@@ -153,37 +147,25 @@
             ( centralBodies, accelerationModelMap, bodiesToIntegrate, lageosState, finalEphemerisTime );
 
     // Perform requested propagation
-<<<<<<< HEAD
     std::shared_ptr< SingleArcVariationalEquationsSolver< double, double> > variationalEquationSolver;
     if( !performIntegrationsSequentially )
     {
+        // Propagate
         variationalEquationSolver = std::make_shared< SingleArcVariationalEquationsSolver< double, double> >(
-                    bodyMap, integratorSettings,
-=======
-    boost::shared_ptr< SingleArcVariationalEquationsSolver< double, double > > variationalEquationSolver;
-    if( !performIntegrationsSequentially )
-    {
-        // Propagate
-        variationalEquationSolver = boost::make_shared< SingleArcVariationalEquationsSolver< double, double > >(
                     bodyMap, matrixTypeIntegratorSettings,
->>>>>>> b36c4c7e
                     propagatorSettings, parametersToEstimate );
     }
     else
     {
-<<<<<<< HEAD
-        variationalEquationSolver = std::make_shared< SingleArcVariationalEquationsSolver< double, double> >(
-                    bodyMap, integratorSettings,
-=======
+
         // Define integrator settings for vector type.
-        boost::shared_ptr< IntegratorSettings< > > vectorTypeIntegratorSettings =
-                boost::make_shared< RungeKuttaVariableStepSizeSettings< > >
+        std::shared_ptr< IntegratorSettings< > > vectorTypeIntegratorSettings =
+                std::make_shared< RungeKuttaVariableStepSizeSettings< > >
                 ( initialEphemerisTime, 10.0, RungeKuttaCoefficients::rungeKuttaFehlberg45, 0.01, 10.0, 1.0E-6, 1.0E-6 );
 
         // Propagate
-        variationalEquationSolver = boost::make_shared< SingleArcVariationalEquationsSolver< double, double > >(
+        variationalEquationSolver = std::make_shared< SingleArcVariationalEquationsSolver< double, double > >(
                     bodyMap, vectorTypeIntegratorSettings,
->>>>>>> b36c4c7e
                     propagatorSettings, parametersToEstimate, 0,
                     matrixTypeIntegratorSettings );
     }
