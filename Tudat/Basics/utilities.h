/*    Copyright (c) 2010-2018, Delft University of Technology
 *    All rigths reserved
 *
 *    This file is part of the Tudat. Redistribution and use in source and
 *    binary forms, with or without modification, are permitted exclusively
 *    under the terms of the Modified BSD license. You should have received
 *    a copy of the license with this file. If not, please or visit:
 *    http://tudat.tudelft.nl/LICENSE.
 */

#ifndef TUDAT_UTILITIES_H
#define TUDAT_UTILITIES_H

#include <map>
#include <vector>
#include <iostream>

#include <functional>
#include <boost/multi_array.hpp>
#include <memory>

#include <Eigen/Core>

namespace tudat
{

namespace utilities
{

//! Function to recalculate map keys as a linear function of original map keys.
/*!
 *  Function to recalculate map keys as a linear function of original map keys, i.e. new map key is constant * old key - offset or
 *  ( old key - offset ) * constant, where the choise between these two is provided by an input boolean.
 *  \param originalMap Orignal, unscaled map
 *  \param offset Offset that is to be applied to (subtracted from) map keys
 *  \param scale Value by which existing map keys are to be scaled (either before or agter application of offset variabled, depending on value
 *  of isOffsetAppliedFirst input variable)
 *  \param isOffsetAppliedFirst Boolean denoting order in which offset and scale are to be applied to existing map keys.
 */
template< typename S, typename T >
std::map< S, T > linearlyScaleKeyOfMap(
        const std::map< S, T >& originalMap, S offset, S scale, bool isOffsetAppliedFirst = true )
{
    // Declare new map
    std::map< S, T > scaledMap;
    double newKey;

    // Iterate over old map and calculate new key values.
    for( typename std::map< S, T >::const_iterator mapIterator = originalMap.begin( ); mapIterator != originalMap.end( ); mapIterator++ )
    {
        // Determine order in which modifications are to be applied
        if( isOffsetAppliedFirst )
        {
            newKey = ( mapIterator->first - offset ) * scale;
        }
        else
        {
            newKey = mapIterator->first * scale - offset;
        }

        // Set scalted map key with corresponding value in new map
        scaledMap[ newKey ] = mapIterator->second;
    }
    return scaledMap;
}

//! Function to create a vector from the values of a map
/*!
 *  Function to create a vector from the values of a map. The output vector is in the order of the map entries, i.e. as provided by a forward iterator.
 *  The map keys are not used for the return vector.
 *  \param inputMap Original map from which the vector is to be created
 *  \return Vector created from the map values
 */
template< typename VectorArgument, typename KeyType >
std::vector< VectorArgument > createVectorFromMapValues( const std::map< KeyType, VectorArgument >& inputMap )
{
    // Create and size return vector.
    std::vector< VectorArgument > outputVector;
    outputVector.resize( inputMap.size( ) );

    // Iterate over all map entries and create vector
    int currentIndex = 0;
    for( typename std::map< KeyType, VectorArgument >::const_iterator mapIterator = inputMap.begin( );
         mapIterator != inputMap.end( ); mapIterator++, currentIndex++ )
    {
        outputVector[ currentIndex ] = mapIterator->second;
    }

    return outputVector;
}

//! Function to create a vector from the keys of a map
/*!
 *  Function to create a vector from the keys of a map. The output vector is in the order of the map entries, i.e. as provided by a forward iterator.
 *  The map values are not used for the return vector.
 *  \param inputMap Original map from which the vector is to be created
 *  \return Vector created from the map keys
 */
template< typename VectorArgument, typename KeyType >
std::vector< KeyType > createVectorFromMapKeys( const std::map< KeyType, VectorArgument >& inputMap )
{
    // Create and size return vector.
    std::vector< KeyType > outputVector;
    outputVector.resize( inputMap.size( ) );

    // Iterate over all map entries and create vector
    int currentIndex = 0;
    for( typename std::map< KeyType, VectorArgument >::const_iterator mapIterator = inputMap.begin( );
         mapIterator != inputMap.end( ); mapIterator++, currentIndex++ )
    {
        outputVector[ currentIndex ] = mapIterator->first;
    }

    return outputVector;
}

//! Function to sum the return values of two boost function with empty input argument list.
/*!
 * Function to sum the return values of two boost function with empty input argument list.
 * \param function1 First function to be added.
 * \param function2 Second function to be added.
 * \return Sum of return values of function1 and function2
 */
template< typename S >
S sumFunctionReturn( const std::function< S( ) > function1, const std::function< S( ) > function2 )
{
    return function1( ) + function2( );
}

//! Function to subtract the return values of two boost function with empty input argument list.
/*!
 * Function to subtract the return values of two boost function with empty input argument list.
 * \param function1 First function to be subtracted from.
 * \param function2 Second function to be subtracted.
 * \return Return values of function1 - return value of function2
 */
template< typename S >
S subtractFunctionReturn( const std::function< S( ) > function1, const std::function< S( ) > function2 )
{
    return function1( ) - function2( );
}

//! Function to create a vector block history from full matrix history.
/*!
 *  Function to create a vector matrix block history from full matrix history.
 *  \param matrixHistory Full matrix history
 *  \param blockMatrixHistory Block vector history (return by reference).
 *  \param startIndices Starting point (row,column) in matrix of return vector blocks.
 *  \param segmentSize Number of rows in vector.
 */
template< typename S, typename T >
void createVectorBlockMatrixHistory(
        const std::map< S, Eigen::Matrix< T, Eigen::Dynamic, Eigen::Dynamic > >& matrixHistory,
        std::map< S, Eigen::Matrix< T, Eigen::Dynamic, 1 > >& blockMatrixHistory,
        const std::pair< int, int > startIndices, const int segmentSize )
{
    blockMatrixHistory.clear( );

    // Loop over integration output and put results in corresponding data structures.
    for( typename std::map< S, Eigen::Matrix< T, Eigen::Dynamic, Eigen::Dynamic > >::const_iterator matrixIterator = matrixHistory.begin( );
         matrixIterator != matrixHistory.end( ); matrixIterator++ )
    {
        // Set numerically integrated states of bodies.
        blockMatrixHistory[ matrixIterator->first ] =
                matrixIterator->second.block( startIndices.first, startIndices.second, segmentSize, 1 );
    }
}

//! Function to print the contents of a map, line by line
/*!
 *  Function to print the contents of a map, line by line. Both the key and value types must have the << operator defined
 *  \param mapToPrint Map that is to be printed.
 */
template< typename S, typename T >
void printMapContents( const std::map< S, T >& mapToPrint )
{
    for( typename std::map< S, T >::const_iterator mapIterator = mapToPrint.begin( );
         mapIterator != mapToPrint.end( ); mapIterator++ )
    {
        std::cout << mapIterator->first << ", " << mapIterator->second << std::endl;
    }
}

//! Function to cast a map of Eigen matrices from one key/matrix scalar type set to another set
/*!
 *  Function to produce a map of Eigen matrices, cast from one set of key/matrix scalar type set to another set.
 *  \param originalMap Map in original types
 *  \param newTypesMap Map that is to be created (returned by reference).
 */
template< typename S, typename T, typename U, typename V, int Rows, int Columns >
void castMatrixMap( const std::map< S, Eigen::Matrix< T, Rows, Columns > >& originalMap,
                          std::map< U, Eigen::Matrix< V, Rows, Columns > >& newTypesMap )
{
    newTypesMap.clear( );
    for( typename std::map< S, Eigen::Matrix< T, Rows, Columns > >::const_iterator mapIterator = originalMap.begin( );
         mapIterator != originalMap.end( ); mapIterator++ )
    {
        newTypesMap[ static_cast< U >( mapIterator->first ) ] = mapIterator->second.template cast< V >( );
    }
}

//! Function to dynamic cast vector of shared pointers of one type to shared pointers of another type.
/*!
 *  Function to dynamic cast vector of shared pointers of one type (S) to shared pointers of another type (T). The dynamic cast must be permissible,
 *  i.e. an S pointer must succesfully dynamic cast to a T pointer (T shoudl typically derive from S).
 *  \param originalVector Vector of S shared pointers.
 *  \return Dynamic casted vector of T shared pointers.
 */
template< typename S, typename T >
<<<<<<< HEAD
std::vector< std::shared_ptr< T > >dynamicCastSVectorToTVector( const std::vector< std::shared_ptr< S > >& originalVector )
=======
std::vector< boost::shared_ptr< T > > dynamicCastSVectorToTVector( const std::vector< boost::shared_ptr< S > >& originalVector )
>>>>>>> b36c4c7e
{
    std::vector< std::shared_ptr< T > > castVector;

    // Iterate over all entries and perform dynamic cast for each entry.
    for( unsigned int i = 0; i < originalVector.size( ); i++ )
    {
        castVector.push_back( std::dynamic_pointer_cast< T >( originalVector.at( i ) ) );
    }

    return castVector;
}

//! Function to concatenate matrix values of map.
template< typename KeyType, typename ScalarType, int NumberOfRows, int NumberOfColumns = 1 >
Eigen::Matrix< ScalarType, Eigen::Dynamic, NumberOfColumns > createConcatenatedEigenMatrixFromMapValues(
        const std::map< KeyType, Eigen::Matrix< ScalarType, NumberOfRows, NumberOfColumns > >& inputMap )
{
    // Create and size return vector.
    Eigen::Matrix< ScalarType, Eigen::Dynamic, NumberOfColumns > outputVector;

    int columns;
    if( NumberOfColumns != Eigen::Dynamic )
    {
        columns = NumberOfColumns;
    }
    else
    {
        columns = inputMap.begin( )->second.cols( );
    }

    if( NumberOfRows != Eigen::Dynamic )
    {
        int counter = 0;

        outputVector.resize( inputMap.size( ) * NumberOfRows, columns );
        for( typename std::map< KeyType, Eigen::Matrix< ScalarType, NumberOfRows, NumberOfColumns > >::const_iterator mapIterator =
             inputMap.begin( ); mapIterator != inputMap.end( ); mapIterator++ )
        {
            outputVector.block( counter, 0, NumberOfRows, columns ) = mapIterator->second;
            counter += NumberOfRows;
        }
    }
    else
    {
        int concatenatedSize = 0;

        for( typename std::map< KeyType, Eigen::Matrix< ScalarType, NumberOfRows, NumberOfColumns > >::const_iterator mapIterator =
             inputMap.begin( ); mapIterator != inputMap.end( ); mapIterator++ )
        {
            concatenatedSize += mapIterator->second.rows( );
        }

        outputVector.resize( concatenatedSize, columns );
        int currentSize;
        int counter = 0;

        for( typename std::map< KeyType, Eigen::Matrix< ScalarType, NumberOfRows, NumberOfColumns > >::const_iterator mapIterator =
             inputMap.begin( ); mapIterator != inputMap.end( ); mapIterator++ )
        {
            currentSize = mapIterator->second.rows( );
            outputVector.block( counter, 0, currentSize, columns ) = mapIterator->second;
            counter += currentSize;
        }
    }

    return outputVector;
}

//! Function to extract both keys and values from map, and output them as a pair.
template< typename KeyType, typename ScalarType, int NumberOfRows >
std::pair< Eigen::Matrix< ScalarType, Eigen::Dynamic, 1 >, Eigen::Matrix< ScalarType, Eigen::Dynamic, Eigen::Dynamic > >
extractKeyAndValuesFromMap( const std::map< KeyType, Eigen::Matrix< ScalarType, NumberOfRows, 1 > >& inputMap )
{
    // Declare eventual output variables
    Eigen::Matrix< ScalarType, Eigen::Dynamic, 1 > keyValuesVector;
    Eigen::Matrix< ScalarType, Eigen::Dynamic, Eigen::Dynamic > mappedValuesMatrix;

    // Make compatible with Eigen::Dynamic vectors
    bool dynamicInput = ( NumberOfRows == Eigen::Dynamic );
    unsigned int resizingDimension = dynamicInput ? inputMap.begin( )->second.rows( ) : NumberOfRows;

    // Assign size to matrices
    unsigned int numberOfKeys = inputMap.size( );
    keyValuesVector.resize( numberOfKeys, 1 );
    mappedValuesMatrix.resize( resizingDimension, numberOfKeys );

    // Loop over map and save elements
    int i = 0;
    for ( typename std::map< KeyType, Eigen::Matrix< ScalarType, NumberOfRows, 1 > >::const_iterator
          mapIterator = inputMap.begin( ); mapIterator != inputMap.end( ); mapIterator++, i++ )
    {
        keyValuesVector[ i ] = mapIterator->first;
        mappedValuesMatrix.col( i ) = mapIterator->second;
    }

    // Give output
    return std::make_pair( keyValuesVector, mappedValuesMatrix );
}

//! Function to convert Eigen::Vector to std::vector.
template< typename T >
std::vector< T > convertEigenVectorToStlVector( const Eigen::Matrix< T, Eigen::Dynamic, 1 >& eigenVector )
{
    std::vector< T > stlVector;
    stlVector.resize( eigenVector.rows( ) );
    for( int i = 0; i < eigenVector.rows( ); i++ )
    {
        stlVector[ i ] = eigenVector( i );
    }
    return stlVector;
}

//! Function to convert std::vector to Eigen::Vector.
template< typename T >
Eigen::Matrix< T, Eigen::Dynamic, 1 > convertStlVectorToEigenVector( const std::vector< T >& stlVector )
{
    Eigen::Matrix< T, Eigen::Dynamic, 1 > eigenVector = Eigen::Matrix< T, Eigen::Dynamic, 1 >::Zero( stlVector.size( ) );
    for( unsigned int i = 0; i < stlVector.size( ); i++ )
    {
        eigenVector[ i ] = stlVector[ i ];
    }
    return eigenVector;
}

//! Function to convert std::vector to Eigen::Matrix.
template< typename T, int Rows = Eigen::Dynamic >
Eigen::Matrix< T, Eigen::Dynamic, Eigen::Dynamic > convertStlVectorToEigenMatrix(
        const std::vector< Eigen::Matrix< T, Rows, 1 > >& stlVector )
{
    // Create empty vector
    int numberOfRows = Rows;
    if ( numberOfRows == Eigen::Dynamic )
    {
        numberOfRows = stlVector.front( ).rows( );
    }
    Eigen::Matrix< T, Eigen::Dynamic, Eigen::Dynamic > eigenMatrix =
            Eigen::Matrix< T, Eigen::Dynamic, Eigen::Dynamic >::Zero( numberOfRows, stlVector.size( ) );

    // Assign values
    for( unsigned int i = 0; i < stlVector.size( ); i++ )
    {
        eigenMatrix.col( i ) = stlVector.at( i );
    }
    return eigenMatrix;
}

//! Function to add a double to all entries in an STL vector.
/*!
 *  Function to add a double to all entries in an STL vector (addition of a double must be defined for T type).
 *  \param vector Vector to which a double is to be added.
 *  \param scalar Value that is to be added to vector
 *  \return New vector with scalar added to all entries of input vector.
 */
template< typename T >
std::vector< T > addScalarToVector( const std::vector< T >& vector, const double scalar )
{
    // Declare and resize return vector.
    std::vector< T > addedVector;
    addedVector.resize( vector.size( ) );

    // Add scalar to all entries of input vector
    for( unsigned int i = 0; i < vector.size( ); i++ )
    {
        addedVector[ i ] = vector[ i ] + scalar;
    }

    return addedVector;
}

//! Function to copy a multi-array into another multi-array
/*!
 *  Function to copy a multi-array into another multi-array, resizing the new multi-array accordingly
 *  \param arrayToCopy Multi-array that is to be copied
 *  \param targetArray New multi-array into which arrayToCopy is to be copied (returned by reference).
 */
template< typename S, int NumberOfDimensions >
void copyMultiArray( const boost::multi_array< S, NumberOfDimensions >& arrayToCopy,
                     boost::multi_array< S, NumberOfDimensions >& targetArray )
{
    std::vector< size_t > ex;
    const size_t* shape = arrayToCopy.shape( );
    ex.assign( shape, shape + arrayToCopy.num_dimensions( ) );
    targetArray.resize( ex );
    targetArray = arrayToCopy;
}

//! Get index in nth direction of pointer to single entry in multi-array of doubles
/*!
 *  Get index in nth direction of pointer to single entry in multi-array of doubles
 *  \param multiArray Multi-array for which the index is to be retrieved
 *  \param requestedElement Pointer to element for which index is to be retrieved
 *  \param direction Dimension of multi-array for which index is to be retrieved
 *  \return Index in nth direction of pointer to single entry in multi-array of doubles
 */
template< unsigned int NumberOfDimensions >
typename boost::multi_array< double, NumberOfDimensions >::index getMultiArrayIndex(
        const typename boost::multi_array< double, NumberOfDimensions >& multiArray, const double* requestedElement,
        const unsigned short int direction )
{
    int offset = requestedElement - multiArray.origin( );
    return( offset / multiArray.strides( )[ direction ] % multiArray.shape( )[ direction ] +
            multiArray.index_bases( )[ direction ] );
}

//! Get indices of pointer to single entry in multi-array (size 1) of doubles
/*!
 *  Get indices of pointer to single entry in multi-array (size 1) of doubles
 *  \param multiArray Multi-array for which the index is to be retrieved
 *  \param requestedElement Pointer to element for which index is to be retrieved
 *  \return Indices of pointer to single entry in multi-array of doubles
 */
boost::array< boost::multi_array< double, 1 >::index, 1 > getMultiArrayIndexArray(
        const boost::multi_array< double, 1 >& multiArray, const double* requestedElement );

//! Get indices of pointer to single entry in multi-array (size 2) of doubles
/*!
 *  Get indices of pointer to single entry in multi-array (size 2) of doubles
 *  \param multiArray Multi-array for which the index is to be retrieved
 *  \param requestedElement Pointer to element for which index is to be retrieved
 *  \return Indices of pointer to single entry in multi-array of doubles
 */
boost::array< boost::multi_array< double, 2 >::index, 2 > getMultiArrayIndexArray(
        const boost::multi_array< double, 2 >& multiArray, const double* requestedElement );

//! Get indices of pointer to single entry in multi-array (size 3) of doubles
/*!
 *  Get indices of pointer to single entry in multi-array (size 3) of doubles
 *  \param multiArray Multi-array for which the index is to be retrieved
 *  \param requestedElement Pointer to element for which index is to be retrieved
 *  \return Indices of pointer to single entry in multi-array of doubles
 */
boost::array< boost::multi_array< double, 3 >::index, 3 > getMultiArrayIndexArray(
        const boost::multi_array< double, 3 >& multiArray, const double* requestedElement );

template< typename S, typename T >
std::vector< S > createVectorFromVectorOfPairFirsts( const std::vector< std::pair< S, T > > inputVector )
{
    std::vector< S > outputVector;

    for( unsigned int i = 0; i < inputVector.size( ); i++ )
    {
        outputVector.push_back( inputVector.at( i ).first );
    }
    return outputVector;
}

template< typename T, typename S >
T evaluateFunctionWithoutInputArgumentDependency( std::function< T( ) > inputFreeFunction, const S dummyInput )
{
    return inputFreeFunction( );
}

//! Function to get the order in which the input vector would be sorted (in ascending order)
/*!
 *  Function to get the order in which the input vector would be sorted (in ascending order). Example: for inout vector
 *  (5,2,6,7,4,0), output would be (5,1,4,0,2,3).
 *  \param unsortedVector Vector of which the sort order is to be determined
 *  \return Order in which the input vector would be sorted (in ascending order)
 */
template< typename T >
std::vector< int > getSortOrderOfVector( const std::vector< T > unsortedVector )
{
    return getSortOrderOfVectorAndSortedVector( unsortedVector ).first;
}

//! Function to create a vector from the values of a multimap
/*!
 *  Function to create a vector from the values of a multimap. The output vector is in the order of the multimap entries, i.e. as provided by a
 *  forward iterator. The multimap keys are not used for the return vector.
 *  \param inputMap Original multimap from which the vector is to be created
 *  \return Vector created from the multimap values
 */
template< typename VectorArgument, typename KeyType >
std::vector< VectorArgument > createVectorFromMultiMapValues( const std::multimap< KeyType, VectorArgument >& inputMap )
{
    // Create and size return vector.
    std::vector< VectorArgument > outputVector;
    outputVector.resize( inputMap.size( ) );

    // Iterate over all map entries and create vector
    int currentIndex = 0;
    for( typename std::multimap< KeyType, VectorArgument >::const_iterator mapIterator = inputMap.begin( );
         mapIterator != inputMap.end( ); mapIterator++ )
    {
        outputVector[ currentIndex ] = mapIterator->second;
        currentIndex++;
    }

    return outputVector;
}

//! Function to create a vector from the keys of a multimap
/*!
 *  Function to create a vector from the keys of a multimap. The output vector is in the order of the multimap entries, i.e. as provided by a
 *  forward iterator. The multimap values are not used for the return vector.
 *  \param inputMap Original multimap from which the vector is to be created
 *  \return Vector created from the multimap keys
 */
template< typename VectorArgument, typename KeyType >
std::vector< KeyType > createVectorFromMultiMapKeys( const std::multimap< KeyType, VectorArgument >& inputMap )
{
    // Create and size return vector.
    std::vector< KeyType > outputVector;
    outputVector.resize( inputMap.size( ) );

    // Iterate over all map entries and create vector
    int currentIndex = 0;
    for( typename std::multimap< KeyType, VectorArgument >::const_iterator mapIterator = inputMap.begin( );
         mapIterator != inputMap.end( ); mapIterator++ )
    {
        outputVector[ currentIndex ] = mapIterator->first;
        currentIndex++;
    }

    return outputVector;
}

//! Function to get sorted vector of an input vector, as well as the order in which this input has been be sorted (ascending)
/*!
 *  Function to get sorted vector of an input vector, as well as the order in which this input has been be sorted (ascending)).
 *  Example: for inout vector (5,2,6,7,4,0), output would be [(5,1,4,0,2,3), (0,2,4,5,6,7)].
 *  \param unsortedVector Vector that is to be sorted
 *  \return Parit, with first: order in which the input vector is sorted (in ascending order), second: sorted input vector
 */
template< typename T >
std::pair< std::vector< int >, std::vector< T > > getSortOrderOfVectorAndSortedVector( const std::vector< T > unsortedVector )
{
    std::multimap< T, int > sortMap;
    for( unsigned int i = 0; i < unsortedVector.size( ); i++ )
    {
        sortMap.insert( std::pair< T, int >( unsortedVector[ i ], i ) );
    }

    return std::make_pair( createVectorFromMultiMapValues( sortMap ), createVectorFromMultiMapKeys( sortMap ) );
}

template< typename T >
bool doStlVectorContentsMatch(
        const std::vector< T >& vectorA, const std::vector< T >& vectorB )
{
    bool doVectorsMatch = true;
    if( vectorA.size( ) != vectorB.size( ) )
    {
        doVectorsMatch = false;
    }
    else
    {
        for( unsigned int i = 0; i < vectorA.size( ); i++ )
        {
            if( std::count( vectorB.begin( ), vectorB.end( ), vectorA.at( i ) ) !=
                    std::count( vectorA.begin( ), vectorA.end( ), vectorA.at( i ) ))
            {
                doVectorsMatch = false;
            }
        }
    }

    return doVectorsMatch;
}

//! Transform from map of std::vector (output of text file reader) to map of Eigen::Array
template< typename MapKey, typename ScalarType >
std::map< MapKey, Eigen::Array< ScalarType, Eigen::Dynamic, 1 > > convertStlVectorMapToEigenVectorMap(
        std::map< MapKey, std::vector< ScalarType > > stlVectorMap )
{
    std::map< MapKey, Eigen::Array< ScalarType, Eigen::Dynamic, 1 > > eigenMap;
    for ( auto ent: stlVectorMap )
    {
        Eigen::Array< ScalarType, Eigen::Dynamic, 1 > array( ent.second.size( ) );
        for ( int i = 0; i < array.rows( ); i++ )
        {
            array.row( i ) = ent.second.at( i );
        }
        eigenMap[ ent.first ] = array;
    }
    return eigenMap;
}

//! Function to slice standard library vector, given an optional initial and final slicing values.
template< typename T >
std::vector< T > sliceStlVector( const std::vector< T >& vectorToBeSliced, unsigned int startIndex = 0,
                                 unsigned int endIndex = std::numeric_limits< unsigned int >::signaling_NaN( ) )
{
    // Declare output vector
    std::vector< T > slicedVector;

    // Give value to end index
    if ( endIndex == std::numeric_limits< unsigned int >::signaling_NaN( ) )
    {
        endIndex = vectorToBeSliced.size( ) - 1;
    }

    // Check that boundaries make sense
    if ( startIndex > endIndex )
    {
        // Warn user of inconsistency
        std::cerr << "Warning in slicing of std::vector. The starting index is greater than the end index. "
                     "The indices will be swapped." << std::endl;

        // Swap indices
        unsigned int temporaryIndex = startIndex;
        startIndex = endIndex;
        endIndex = temporaryIndex;
    }

    // Transfer values to sliced array
    for ( unsigned int i = startIndex; i < ( endIndex + 1 ); i++ )
    {
        slicedVector.push_back( vectorToBeSliced.at( i ) );
    }
    return slicedVector;
}

} // namespace utilities

} // namespace tudat

#endif // TUDAT_UTILITIES_H<|MERGE_RESOLUTION|>--- conflicted
+++ resolved
@@ -207,11 +207,7 @@
  *  \return Dynamic casted vector of T shared pointers.
  */
 template< typename S, typename T >
-<<<<<<< HEAD
 std::vector< std::shared_ptr< T > >dynamicCastSVectorToTVector( const std::vector< std::shared_ptr< S > >& originalVector )
-=======
-std::vector< boost::shared_ptr< T > > dynamicCastSVectorToTVector( const std::vector< boost::shared_ptr< S > >& originalVector )
->>>>>>> b36c4c7e
 {
     std::vector< std::shared_ptr< T > > castVector;
 
