--- conflicted
+++ resolved
@@ -14,28 +14,15 @@
 
 #include <vector>
 
-<<<<<<< HEAD
 #include "Tudat/Basics/timeType.h"
 #include "Tudat/Basics/basicTypedefs.h"
+#include "Tudat/Basics/identityElements.h"
 
-=======
->>>>>>> 25c50397
 namespace tudat
 {
 namespace interpolators
 {
 
-<<<<<<< HEAD
-//! Base class for interpolator.
-/*!
- * Base class for the interpolators included in Tudat, the dependent and independent variable
- * types are specified as user parameters, as are the number of dimensions. The number of
- * dimensions is chosen as a template parameter, so that a boost multi_array of this
- * dimension can be used as a member variable of derived classes.
- * \tparam IndependentVariableType Type of independent variable(s).
- * \tparam IndependentVariableType Type of dependent variable.
- * \tparam numberOfDimensions Number of independent directions for independent variables.
-=======
 //! Enumeration for types of boundary interpolation methods.
 /*!
  *  Enumeration for types of boundary interpolation methods, i.e., for when the independent variable requested for interpolation
@@ -54,25 +41,19 @@
 
 //! Base class for interpolator.
 /*!
- *  Base class for the interpolators included in Tudat, the dependent and independent variable
- *  types are specified as user parameters, as are the number of dimensions. The number of
- *  dimensions is chosen as a template parameter, so that a boost multi_array of this
- *  dimension can be used as a member variable of derived classes.
- *  \tparam IndependentVariableType Type of independent variable(s).
- *  \tparam IndependentVariableType Type of dependent variable.
- *  \tparam numberOfDimensions Number of independent directions for independent variables.
->>>>>>> 25c50397
+ * Base class for the interpolators included in Tudat, the dependent and independent variable
+ * types are specified as user parameters, as are the number of dimensions. The number of
+ * dimensions is chosen as a template parameter, so that a boost multi_array of this
+ * dimension can be used as a member variable of derived classes.
+ * \tparam IndependentVariableType Type of independent variable(s).
+ * \tparam IndependentVariableType Type of dependent variable.
+ * \tparam numberOfDimensions Number of independent directions for independent variables.
  */
 template< typename IndependentVariableType, typename DependentVariableType >
 class Interpolator
 {
 public:
 
-<<<<<<< HEAD
-    Interpolator( ){ }
-
-=======
->>>>>>> 25c50397
     //! Destructor.
     /*!
      * Destructor.
@@ -81,17 +62,10 @@
 
     //! Interpolate.
     /*!
-<<<<<<< HEAD
-     * This function performs the interpolation. It must be implemented in derived classes.
-     * \param independentVariableValues Vector of values of independent variables at which
-     *          the value of the dependent variable is to be determined.
-     * \return Interpolated value of dependent variable.
-=======
      *  This function performs the interpolation. It must be implemented in derived classes.
      *  \param independentVariableValues Vector of values of independent variables at which
      *      the value of the dependent variable is to be determined.
      *  \return Interpolated value of dependent variable.
->>>>>>> 25c50397
      */
     virtual DependentVariableType interpolate( const std::vector< IndependentVariableType >&
                                                independentVariableValues ) = 0;
@@ -103,8 +77,6 @@
      *  \return Number of independent variables of the interpolation.
      */
     virtual int getNumberOfDimensions( ) = 0;
-
-<<<<<<< HEAD
 
 };
 
@@ -124,10 +96,7 @@
 extern template class Interpolator< Time, Eigen::Matrix< long double, Eigen::Dynamic, 6 > >;
 extern template class Interpolator< Time, Eigen::Matrix< long double, Eigen::Dynamic, Eigen::Dynamic > >;
 
-=======
-};
 
->>>>>>> 25c50397
 } // namespace interpolators
 } // namespace tudat
 
