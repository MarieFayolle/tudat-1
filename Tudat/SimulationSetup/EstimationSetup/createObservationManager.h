/*    Copyright (c) 2010-2017, Delft University of Technology
 *    All rigths reserved
 *
 *    This file is part of the Tudat. Redistribution and use in source and
 *    binary forms, with or without modification, are permitted exclusively
 *    under the terms of the Modified BSD license. You should have received
 *    a copy of the license with this file. If not, please or visit:
 *    http://tudat.tudelft.nl/LICENSE.
 */


#ifndef TUDAT_CREATEOBSERVATIONMANAGER_H
#define TUDAT_CREATEOBSERVATIONMANAGER_H

#include <vector>
#include <map>

#include <boost/shared_ptr.hpp>

#include "Tudat/Astrodynamics/ObservationModels/observationManager.h"
#include "Tudat/Astrodynamics/OrbitDetermination/EstimatableParameters/observationBiasParameter.h"
#include "Tudat/SimulationSetup/EstimationSetup/createObservationModel.h"
#include "Tudat/SimulationSetup/EstimationSetup/createObservationPartials.h"
#include "Tudat/Astrodynamics/ObservationModels/oneWayRangeObservationModel.h"

namespace tudat
{

namespace observation_models
{

//! Function to create an object to simulate observations of a given type
/*!
 *  Function to create an object to simulate observations of a given type
 *  \param observableType Type of observable for which object is to simulate ObservationSimulator
 *  \param settingsPerLinkEnds Map of settings for the observation models that are to be created in the simulator object: one
 *  for each required set of link ends (each settings object must be consistent with observableType).
 *  \param bodyMap Map of Body objects that comprise the environment
 *  \return Object that simulates the observables according to the provided settings.
 */
template< int ObservationSize = 1, typename ObservationScalarType = double, typename TimeType = double >
boost::shared_ptr< ObservationSimulator< ObservationSize, ObservationScalarType, TimeType > > createObservationSimulator(
        const ObservableType observableType,
        const std::map< LinkEnds, boost::shared_ptr< ObservationSettings  > > settingsPerLinkEnds,
        const simulation_setup::NamedBodyMap &bodyMap )
{
    std::map< LinkEnds, boost::shared_ptr< ObservationModel< ObservationSize, ObservationScalarType, TimeType > > >
            observationModels;

    // Iterate over all link ends
    for( std::map< LinkEnds, boost::shared_ptr< ObservationSettings  > >::const_iterator settingIterator =
         settingsPerLinkEnds.begin( ); settingIterator != settingsPerLinkEnds.end( ); settingIterator++ )
    {
        observationModels[ settingIterator->first ] = ObservationModelCreator<
                ObservationSize, ObservationScalarType, TimeType >::createObservationModel(
                    settingIterator->first, settingIterator->second, bodyMap );
    }

    return boost::make_shared< ObservationSimulator< ObservationSize, ObservationScalarType, TimeType > >(
                observableType, observationModels );


}

//! Function to perform the closure a single observation bias and a single estimated bias parameter.
/*!
 *  Function to perform the closure a single observation bias and a single estimated bias parameter. Estimated parameter objects
 *  are typically created prior to observation models. This function must be called for the estimated parameter object creation
 *  to be finalized, in the case link properties are estimated (e.g. observation biases).
 */
template< int ObservationSize = 1 >
void performObservationParameterEstimationClosureForSingleModelSet(
        const boost::shared_ptr< estimatable_parameters::EstimatableParameter< Eigen::VectorXd > > parameter,
        const boost::shared_ptr< ObservationBias< ObservationSize > > observationBias,
        const LinkEnds linkEnds,
        const ObservableType observableType )
{
    ObservationBiasTypes biasType = getObservationBiasType( observationBias );

    // Check if bias type is multi-type
    if( biasType == multiple_observation_biases )
    {
        // Test input consistency
        boost::shared_ptr< MultiTypeObservationBias< ObservationSize > > multiTypeBias =
                boost::dynamic_pointer_cast< MultiTypeObservationBias< ObservationSize > >( observationBias );
        if( multiTypeBias == NULL )
        {
            throw std::runtime_error( "Error, cannot perform bias closure for multi-type bias, inconsistent bias types" );
        }

        // Perform closure for each constituent bias object
        for( unsigned int i = 0; i < multiTypeBias->getBiasList( ).size( ); i++ )
        {
            performObservationParameterEstimationClosureForSingleModelSet(
                        parameter, multiTypeBias->getBiasList( ).at( i ), linkEnds, observableType );
        }
    }
    else
    {
        // Check bias type
        switch( parameter->getParameterName( ).first )
        {
        case estimatable_parameters::constant_additive_observation_bias:
        {
            // Test input consistency
            boost::shared_ptr< estimatable_parameters::ConstantObservationBiasParameter > biasParameter =
                    boost::dynamic_pointer_cast< estimatable_parameters::ConstantObservationBiasParameter >(
                        parameter );
            if( biasParameter == NULL )
            {
                throw std::runtime_error( "Error, cannot perform bias closure for additive bias, inconsistent bias types" );
            }

            // Check if bias object is of same type as estimated parameter
            boost::shared_ptr< ConstantObservationBias< ObservationSize > > constantBiasObject =
                    boost::dynamic_pointer_cast< ConstantObservationBias< ObservationSize > >( observationBias );
            if( constantBiasObject != NULL )
            {
                // Check if bias and parameter link properties are equal
                if( linkEnds == biasParameter->getLinkEnds( ) &&
                        observableType == biasParameter->getObservableType( ) )
                {
                    biasParameter->setObservationBiasFunctions(
                                boost::bind( &ConstantObservationBias< ObservationSize >::getTemplateFreeConstantObservationBias,
                                             constantBiasObject ),
                                boost::bind( &ConstantObservationBias< ObservationSize >::resetConstantObservationBiasTemplateFree,
                                             constantBiasObject, _1 ) );
                }
            }
            break;
        }
        case estimatable_parameters::constant_relative_observation_bias:
        {
            // Test input consistency
            boost::shared_ptr< estimatable_parameters::ConstantRelativeObservationBiasParameter > biasParameter =
                    boost::dynamic_pointer_cast< estimatable_parameters::ConstantRelativeObservationBiasParameter >(
                        parameter );
            if( biasParameter == NULL )
            {
                throw std::runtime_error( "Error, cannot perform bias closure for additive bias, inconsistent bias types" );
            }
<<<<<<< HEAD

            // Check if bias object is of same type as estimated parameter
            boost::shared_ptr< ConstantRelativeObservationBias< ObservationSize > > constantBiasObject =
                    boost::dynamic_pointer_cast< ConstantRelativeObservationBias< ObservationSize > >( observationBias );
            if( constantBiasObject != NULL )
            {
                // Check if bias and parameter link properties are equal
                if( linkEnds == biasParameter->getLinkEnds( ) &&
                        observableType == biasParameter->getObservableType( ) )
                {
                    biasParameter->setObservationBiasFunctions(
                                boost::bind( &ConstantRelativeObservationBias< ObservationSize >::getTemplateFreeConstantObservationBias,
                                             constantBiasObject ),
                                boost::bind( &ConstantRelativeObservationBias< ObservationSize >::resetConstantObservationBiasTemplateFree,
                                             constantBiasObject, _1 ) );
                }
            }
            break;
        }
        default:
            std::string errorMessage = "Error when closing observation bias/estimation loop, did not recognize bias type " +
                    boost::lexical_cast< std::string >( parameter->getParameterName( ).first );
            throw std::runtime_error( errorMessage );

        }
    }
}

//! Function to perform the closure between observation models and estimated parameters.
/*!
 *  Function to perform the closure between observation models and estimated parameters. Estimated parameter objects are typically
 *  created prior to observation models. This function must be called for the estimated parameter object creation to be
 *  finalized, in the case link properties are estimated (e.g. observation biases).
 */
template< int ObservationSize = 1, typename ObservationScalarType = double, typename TimeType = double >
void performObservationParameterEstimationClosure(
        boost::shared_ptr< ObservationSimulator< ObservationSize, ObservationScalarType, TimeType > > observationSimulator ,
        const boost::shared_ptr< estimatable_parameters::EstimatableParameterSet< ObservationScalarType > >
        parametersToEstimate )
{
    // Retrieve observation models and parameter
    std::map< LinkEnds, boost::shared_ptr< ObservationModel< ObservationSize, ObservationScalarType, TimeType > > >
            observationModels = observationSimulator->getObservationModels( );
    std::vector< boost::shared_ptr< estimatable_parameters::EstimatableParameter< Eigen::VectorXd > > > vectorParameters =
            parametersToEstimate->getEstimatedVectorParameters( );

    // Retrieve estimated bias parameters.
    std::vector< boost::shared_ptr< estimatable_parameters::EstimatableParameter< Eigen::VectorXd > > > vectorBiasParameters;
    for( unsigned int i = 0; i < vectorParameters.size( ); i++ )
    {
        if( estimatable_parameters::isParameterObservationLinkProperty( vectorParameters.at( i )->getParameterName( ).first ) )
        {
            vectorBiasParameters.push_back( vectorParameters.at( i ) );
        }
    }

    if( vectorBiasParameters.size( ) > 0 )
    {
        // Retrieve bias objects
        std::map< LinkEnds, boost::shared_ptr< ObservationBias< ObservationSize > > > observationBiases =
                extractObservationBiasList( observationModels );

=======

            // Check if bias object is of same type as estimated parameter
            boost::shared_ptr< ConstantRelativeObservationBias< ObservationSize > > constantBiasObject =
                    boost::dynamic_pointer_cast< ConstantRelativeObservationBias< ObservationSize > >( observationBias );
            if( constantBiasObject != NULL )
            {
                // Check if bias and parameter link properties are equal
                if( linkEnds == biasParameter->getLinkEnds( ) &&
                        observableType == biasParameter->getObservableType( ) )
                {
                    biasParameter->setObservationBiasFunctions(
                                boost::bind( &ConstantRelativeObservationBias< ObservationSize >::getTemplateFreeConstantObservationBias,
                                             constantBiasObject ),
                                boost::bind( &ConstantRelativeObservationBias< ObservationSize >::resetConstantObservationBiasTemplateFree,
                                             constantBiasObject, _1 ) );
                }
            }
            break;
        }
        default:
            std::string errorMessage = "Error when closing observation bias/estimation loop, did not recognize bias type " +
                    boost::lexical_cast< std::string >( parameter->getParameterName( ).first );
            throw std::runtime_error( errorMessage );

        }
    }
}

//! Function to perform the closure between observation models and estimated parameters.
/*!
 *  Function to perform the closure between observation models and estimated parameters. Estimated parameter objects are typically
 *  created prior to observation models. This function must be called for the estimated parameter object creation to be
 *  finalized, in the case link properties are estimated (e.g. observation biases).
 */
template< int ObservationSize = 1, typename ObservationScalarType = double, typename TimeType = double >
void performObservationParameterEstimationClosure(
        boost::shared_ptr< ObservationSimulator< ObservationSize, ObservationScalarType, TimeType > > observationSimulator ,
        const boost::shared_ptr< estimatable_parameters::EstimatableParameterSet< ObservationScalarType > >
        parametersToEstimate )
{
    // Retrieve observation models and parameter
    std::map< LinkEnds, boost::shared_ptr< ObservationModel< ObservationSize, ObservationScalarType, TimeType > > >
            observationModels = observationSimulator->getObservationModels( );
    std::vector< boost::shared_ptr< estimatable_parameters::EstimatableParameter< Eigen::VectorXd > > > vectorParameters =
            parametersToEstimate->getEstimatedVectorParameters( );

    // Retrieve estimated bias parameters.
    std::vector< boost::shared_ptr< estimatable_parameters::EstimatableParameter< Eigen::VectorXd > > > vectorBiasParameters;
    for( unsigned int i = 0; i < vectorParameters.size( ); i++ )
    {
        if( estimatable_parameters::isParameterObservationLinkProperty( vectorParameters.at( i )->getParameterName( ).first ) )
        {
            vectorBiasParameters.push_back( vectorParameters.at( i ) );
        }
    }

    if( vectorBiasParameters.size( ) > 0 )
    {
        // Retrieve bias objects
        std::map< LinkEnds, boost::shared_ptr< ObservationBias< ObservationSize > > > observationBiases =
                extractObservationBiasList( observationModels );

>>>>>>> e70473bf
        // Iterate over all combinations of parameters and biases and perform closure for each (if needed)
        for( unsigned int i = 0; i < vectorBiasParameters.size( ); i++ )
        {
            for( typename std::map< LinkEnds, boost::shared_ptr< ObservationBias< ObservationSize > > >::const_iterator
                 biasIterator = observationBiases.begin( ); biasIterator != observationBiases.end( ); biasIterator++ )
            {
                performObservationParameterEstimationClosureForSingleModelSet(
                            vectorBiasParameters.at( i ), biasIterator->second, biasIterator->first,
                            observationSimulator->getObservableType( ) );
            }
        }
    }
}

//! Function to create an object to simulate observations of a given type and associated partials
/*!
 *  Function to create an object to simulate observations of a given type and associated partials
 *  \param observableType Type of observable for which object is to simulate ObservationSimulator
 *  \param settingsPerLinkEnds Map of settings for the observation models that are to be created in the simulator object: one
 *  for each required set of link ends (each settings object must be consistent with observableType).
 *  \param bodyMap Map of Body objects that comprise the environment
 *  \param parametersToEstimate Object containing the list of all parameters that are to be estimated
 *  \param stateTransitionMatrixInterface Object used to compute the state transition/sensitivity matrix at a given time
 *  \return Object that simulates the observations of a given type and associated partials
 */
template< int ObservationSize = 1, typename ObservationScalarType, typename TimeType >
boost::shared_ptr< ObservationManagerBase< ObservationScalarType, TimeType > > createObservationManager(
        const ObservableType observableType,
        const std::map< LinkEnds, boost::shared_ptr< ObservationSettings  > > settingsPerLinkEnds,
        const simulation_setup::NamedBodyMap &bodyMap,
        const boost::shared_ptr< estimatable_parameters::EstimatableParameterSet< ObservationScalarType > >
        parametersToEstimate,
        const boost::shared_ptr< propagators::CombinedStateTransitionAndSensitivityMatrixInterface >
        stateTransitionMatrixInterface )
{
    using namespace observation_models;
    using namespace observation_partials;

    // Create observation simulator
    boost::shared_ptr< ObservationSimulator< ObservationSize, ObservationScalarType, TimeType > > observationSimulator =
            createObservationSimulator< ObservationSize, ObservationScalarType, TimeType >(
                observableType, settingsPerLinkEnds, bodyMap );

<<<<<<< HEAD
    performObservationParameterEstimationClosure(
                observationSimulator, parametersToEstimate );
=======
>>>>>>> e70473bf

    performObservationParameterEstimationClosure(
                observationSimulator, parametersToEstimate );

    // Create observation partials for all link ends/parameters
    boost::shared_ptr< ObservationPartialCreator< ObservationSize, ObservationScalarType, TimeType > > observationPartialCreator;
    std::map< LinkEnds, std::pair< std::map< std::pair< int, int >,
            boost::shared_ptr< ObservationPartial< ObservationSize > > >,
            boost::shared_ptr< PositionPartialScaling > > > observationPartialsAndScaler;
    if( parametersToEstimate != NULL )
    {
        observationPartialsAndScaler =
                observationPartialCreator->createObservationPartials(
<<<<<<< HEAD
                    observableType, utilities::createVectorFromMapKeys( settingsPerLinkEnds ), bodyMap, parametersToEstimate,
                    lightTimeCorrectionList );
=======
                    observableType, observationSimulator->getObservationModels( ), bodyMap, parametersToEstimate );
>>>>>>> e70473bf
    }

    // Split position partial scaling and observation partial objects.
    std::map< LinkEnds, std::map< std::pair< int, int >,
            boost::shared_ptr< observation_partials::ObservationPartial< ObservationSize > > > > observationPartials;
    std::map< LinkEnds, boost::shared_ptr< observation_partials::PositionPartialScaling  > > observationPartialScalers;
    splitObservationPartialsAndScalers( observationPartialsAndScaler, observationPartials, observationPartialScalers );


    return boost::make_shared< ObservationManager< ObservationSize, ObservationScalarType, TimeType > >(
                observableType, observationSimulator, observationPartials,
                observationPartialScalers, stateTransitionMatrixInterface );
}


//! Function to create an object to simulate observations of a given type and associated partials
/*!
 *  Function to create an object to simulate observations of a given type and associated partials
 *  \param observableType Type of observable for which object is to simulate ObservationSimulator
 *  \param settingsPerLinkEnds Map of settings for the observation models that are to be created in the simulator object: one
 *  for each required set of link ends (each settings object must be consistent with observableType).
 *  \param bodyMap Map of Body objects that comprise the environment
 *  \param parametersToEstimate Object containing the list of all parameters that are to be estimated
 *  \param stateTransitionMatrixInterface Object used to compute the state transition/sensitivity matrix at a given time
 *  \return Object that simulates the observations of a given type and associated partials
 */
template< typename ObservationScalarType, typename TimeType >
boost::shared_ptr< ObservationManagerBase< ObservationScalarType, TimeType > > createObservationManagerBase(
        const ObservableType observableType,
        const std::map< LinkEnds, boost::shared_ptr< ObservationSettings  > > settingsPerLinkEnds,
        const simulation_setup::NamedBodyMap &bodyMap,
        const boost::shared_ptr< estimatable_parameters::EstimatableParameterSet< ObservationScalarType > > parametersToEstimate,
        const boost::shared_ptr< propagators::CombinedStateTransitionAndSensitivityMatrixInterface > stateTransitionMatrixInterface )
{
    boost::shared_ptr< ObservationManagerBase< ObservationScalarType, TimeType > > observationManager;
    switch( observableType )
    {
    case one_way_range:
        observationManager = createObservationManager< 1, ObservationScalarType, TimeType >(
                    observableType, settingsPerLinkEnds, bodyMap, parametersToEstimate,
                    stateTransitionMatrixInterface );
        break;
    case one_way_doppler:
        observationManager = createObservationManager< 1, ObservationScalarType, TimeType >(
                    observableType, settingsPerLinkEnds, bodyMap, parametersToEstimate,
                    stateTransitionMatrixInterface );
        break;
    case one_way_differenced_range:
        observationManager = createObservationManager< 1, ObservationScalarType, TimeType >(
                    observableType, settingsPerLinkEnds, bodyMap, parametersToEstimate,
                    stateTransitionMatrixInterface );
        break;
    case angular_position:
        observationManager = createObservationManager< 2, ObservationScalarType, TimeType >(
                    observableType, settingsPerLinkEnds, bodyMap, parametersToEstimate,
                    stateTransitionMatrixInterface );
        break;
    case position_observable:
        observationManager = createObservationManager< 3, ObservationScalarType, TimeType >(
                    observableType, settingsPerLinkEnds, bodyMap, parametersToEstimate,
                    stateTransitionMatrixInterface );
        break;
    default:
        throw std::runtime_error(
                    "Error when making observation manager, could not identify observable type " +
                    boost::lexical_cast< std::string >( observableType ) );
    }
    return observationManager;
}

}


}


#endif // TUDAT_CREATEOBSERVATIONMANAGER_H<|MERGE_RESOLUTION|>--- conflicted
+++ resolved
@@ -139,7 +139,6 @@
             {
                 throw std::runtime_error( "Error, cannot perform bias closure for additive bias, inconsistent bias types" );
             }
-<<<<<<< HEAD
 
             // Check if bias object is of same type as estimated parameter
             boost::shared_ptr< ConstantRelativeObservationBias< ObservationSize > > constantBiasObject =
@@ -202,70 +201,6 @@
         std::map< LinkEnds, boost::shared_ptr< ObservationBias< ObservationSize > > > observationBiases =
                 extractObservationBiasList( observationModels );
 
-=======
-
-            // Check if bias object is of same type as estimated parameter
-            boost::shared_ptr< ConstantRelativeObservationBias< ObservationSize > > constantBiasObject =
-                    boost::dynamic_pointer_cast< ConstantRelativeObservationBias< ObservationSize > >( observationBias );
-            if( constantBiasObject != NULL )
-            {
-                // Check if bias and parameter link properties are equal
-                if( linkEnds == biasParameter->getLinkEnds( ) &&
-                        observableType == biasParameter->getObservableType( ) )
-                {
-                    biasParameter->setObservationBiasFunctions(
-                                boost::bind( &ConstantRelativeObservationBias< ObservationSize >::getTemplateFreeConstantObservationBias,
-                                             constantBiasObject ),
-                                boost::bind( &ConstantRelativeObservationBias< ObservationSize >::resetConstantObservationBiasTemplateFree,
-                                             constantBiasObject, _1 ) );
-                }
-            }
-            break;
-        }
-        default:
-            std::string errorMessage = "Error when closing observation bias/estimation loop, did not recognize bias type " +
-                    boost::lexical_cast< std::string >( parameter->getParameterName( ).first );
-            throw std::runtime_error( errorMessage );
-
-        }
-    }
-}
-
-//! Function to perform the closure between observation models and estimated parameters.
-/*!
- *  Function to perform the closure between observation models and estimated parameters. Estimated parameter objects are typically
- *  created prior to observation models. This function must be called for the estimated parameter object creation to be
- *  finalized, in the case link properties are estimated (e.g. observation biases).
- */
-template< int ObservationSize = 1, typename ObservationScalarType = double, typename TimeType = double >
-void performObservationParameterEstimationClosure(
-        boost::shared_ptr< ObservationSimulator< ObservationSize, ObservationScalarType, TimeType > > observationSimulator ,
-        const boost::shared_ptr< estimatable_parameters::EstimatableParameterSet< ObservationScalarType > >
-        parametersToEstimate )
-{
-    // Retrieve observation models and parameter
-    std::map< LinkEnds, boost::shared_ptr< ObservationModel< ObservationSize, ObservationScalarType, TimeType > > >
-            observationModels = observationSimulator->getObservationModels( );
-    std::vector< boost::shared_ptr< estimatable_parameters::EstimatableParameter< Eigen::VectorXd > > > vectorParameters =
-            parametersToEstimate->getEstimatedVectorParameters( );
-
-    // Retrieve estimated bias parameters.
-    std::vector< boost::shared_ptr< estimatable_parameters::EstimatableParameter< Eigen::VectorXd > > > vectorBiasParameters;
-    for( unsigned int i = 0; i < vectorParameters.size( ); i++ )
-    {
-        if( estimatable_parameters::isParameterObservationLinkProperty( vectorParameters.at( i )->getParameterName( ).first ) )
-        {
-            vectorBiasParameters.push_back( vectorParameters.at( i ) );
-        }
-    }
-
-    if( vectorBiasParameters.size( ) > 0 )
-    {
-        // Retrieve bias objects
-        std::map< LinkEnds, boost::shared_ptr< ObservationBias< ObservationSize > > > observationBiases =
-                extractObservationBiasList( observationModels );
-
->>>>>>> e70473bf
         // Iterate over all combinations of parameters and biases and perform closure for each (if needed)
         for( unsigned int i = 0; i < vectorBiasParameters.size( ); i++ )
         {
@@ -309,11 +244,6 @@
             createObservationSimulator< ObservationSize, ObservationScalarType, TimeType >(
                 observableType, settingsPerLinkEnds, bodyMap );
 
-<<<<<<< HEAD
-    performObservationParameterEstimationClosure(
-                observationSimulator, parametersToEstimate );
-=======
->>>>>>> e70473bf
 
     performObservationParameterEstimationClosure(
                 observationSimulator, parametersToEstimate );
@@ -327,12 +257,7 @@
     {
         observationPartialsAndScaler =
                 observationPartialCreator->createObservationPartials(
-<<<<<<< HEAD
-                    observableType, utilities::createVectorFromMapKeys( settingsPerLinkEnds ), bodyMap, parametersToEstimate,
-                    lightTimeCorrectionList );
-=======
                     observableType, observationSimulator->getObservationModels( ), bodyMap, parametersToEstimate );
->>>>>>> e70473bf
     }
 
     // Split position partial scaling and observation partial objects.
